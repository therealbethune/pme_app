--- conflicted
+++ resolved
@@ -64,21 +64,13 @@
         uses: docker/setup-buildx-action@v3
       - name: Log in to ghcr.io
         run: |
-<<<<<<< HEAD
-          echo "${{ secrets.GHCR_PAT }}" | \
-=======
           echo "${{ secrets.GITHUB_TOKEN }}" | \
->>>>>>> b350543a
           docker login ghcr.io -u ${{ github.actor }} --password-stdin
       - name: Build and push Docker image
         run: |
           docker buildx build \
             --platform linux/amd64 \
-<<<<<<< HEAD
-            --tag ghcr.io/${{ github.repository_owner }}/pme_app:latest \
-=======
             --tag ghcr.io/${{ github.repository }}:latest \
->>>>>>> b350543a
             --push .
       - name: Clean up Docker artifacts
         if: always()
