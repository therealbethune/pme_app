"""
FastAPI upload router with comprehensive file validation.
"""

import tempfile
import uuid
from pathlib import Path
from typing import Any, AsyncGenerator

import aiofiles
from fastapi import (
    APIRouter,
    BackgroundTasks,
    File,
    HTTPException,
    Query,
    UploadFile,
)
from fastapi.responses import JSONResponse
from logger import get_logger
from utils.time import UTC, now_utc
from validation.file_check_simple import validate_file_comprehensive
from validation.schemas_simple import (
    UploadResponse,
)

# Make database imports optional
try:
    from database import get_session
    from models.upload_meta import UploadFileMeta

    DATABASE_AVAILABLE = True
except ImportError as e:
    logger = get_logger(__name__)
    logger.warning(f"Database dependencies not available in upload router: {e}")
    DATABASE_AVAILABLE = False
    UploadFileMeta = None

    # Create dummy get_session function
    async def get_session() -> AsyncGenerator[None, None]:
        yield None


logger = get_logger(__name__)
router = APIRouter(prefix="/v1/uploads", tags=["upload"])

# File validation constants
MAX_MB = 20
ALLOWED = {
    "text/csv",
    "application/vnd.openxmlformats-officedocument.spreadsheetml.sheet",
}

# In-memory storage for uploaded files (replace with Redis/DB in production)
uploaded_files: dict[str, dict[str, Any]] = {}


# UploadResponse now imported from schemas_simple


@router.post("/fund", response_model=UploadResponse)
async def upload_fund_file(
    background_tasks: BackgroundTasks,
    file: UploadFile = File(..., description="Fund cashflow file (CSV/Excel)"),
) -> UploadResponse:
    """
    Upload and validate fund cashflow file.
    Returns validation results and file ID for subsequent analysis.
    """
    file_id = str(uuid.uuid4())

    logger.info(
        "Upload request started",
        extra={
            "file_id": file_id,
            "filename": file.filename,
            "content_type": file.content_type,
            "file_size": file.size if hasattr(file, "size") else "unknown",
        },
    )

    # Basic file checks
    if not file.filename:
        raise HTTPException(400, detail="No filename provided")

    # Content type validation
    if file.content_type not in ALLOWED:
        raise HTTPException(415, detail=f"Unsupported media type. Allowed: {', '.join(ALLOWED)}")

    # File size validation
    if hasattr(file, "size") and file.size is not None and file.size > MAX_MB * 1024**2:
        raise HTTPException(413, detail=f"File too large. Maximum size: {MAX_MB}MB")

    allowed_extensions = {".csv", ".xlsx", ".xls"}
    file_ext = Path(file.filename).suffix.lower()
    if file_ext not in allowed_extensions:
        raise HTTPException(
            400,
            detail=f"Unsupported file type. Allowed: {', '.join(allowed_extensions)}",
        )

    # Create temporary file
    try:
        with tempfile.NamedTemporaryFile(delete=False, suffix=file_ext) as tmp_file:
            tmp_path = Path(tmp_file.name)

        # Read and save uploaded content asynchronously
        content = await file.read()

        # Check file size if not available from file object
        if len(content) > MAX_MB * 1024**2:
            raise HTTPException(413, detail=f"File too large. Maximum size: {MAX_MB}MB")

        async with aiofiles.open(tmp_path, "wb") as f:
            await f.write(content)

        logger.info(
            "File saved to temporary location",
            extra={
                "file_id": file_id,
                "temp_path": str(tmp_path),
                "file_size": len(content),
            },
        )

        # Validate file
        validation_result = validate_file_comprehensive(tmp_path, "fund")

        if validation_result.is_valid:
            # Store file info for later analysis
            uploaded_files[file_id] = {
                "filename": file.filename,
                "temp_path": str(tmp_path),
                "file_type": "fund",
                "validation": validation_result,
                "upload_timestamp": now_utc().isoformat(),
            }

            # Insert UploadFileMeta row if database is available
            upload_meta = None
            if DATABASE_AVAILABLE and UploadFileMeta:
                # Skip database operations for now - running in memory mode
                pass

            logger.info(
                "Fund file validated successfully",
                extra={
                    "file_id": file_id,
                    "upload_id": getattr(upload_meta, "id", None),
                    "row_count": (
                        validation_result.metadata.row_count if validation_result.metadata else None
                    ),
                    "detected_columns": validation_result.detected_mappings,
                },
            )

            message = f"Fund file uploaded and validated successfully. {validation_result.metadata.row_count if validation_result.metadata else 'Unknown'} rows detected."

        else:
            # Clean up temp file on validation failure
            background_tasks.add_task(cleanup_temp_file, tmp_path)

            logger.warning(
                "Fund file validation failed",
                extra={
                    "file_id": file_id,
                    "errors": validation_result.errors,
                    "warnings": validation_result.warnings,
                },
            )

            message = f"File validation failed with {len(validation_result.errors)} errors."

        return UploadResponse(
            success=validation_result.is_valid,
            file_id=file_id,
            filename=file.filename,
            validation=validation_result,
            message=message,
        )

    except Exception as e:
        logger.error("Upload processing failed", extra={"file_id": file_id, "error": str(e)})

        # Clean up temp file on error
        if "tmp_path" in locals():
            background_tasks.add_task(cleanup_temp_file, tmp_path)

        raise HTTPException(500, detail=f"File processing failed: {str(e)}")


@router.post("/index", response_model=UploadResponse)
async def upload_index_file(
    background_tasks: BackgroundTasks,
    file: UploadFile = File(..., description="Index price file (CSV/Excel)"),
) -> UploadResponse:
    """
    Upload and validate index price file.
    Returns validation results and file ID for subsequent analysis.
    """
    file_id = str(uuid.uuid4())

    logger.info(
        "Index upload request started",
        extra={
            "file_id": file_id,
            "filename": file.filename,
            "content_type": file.content_type,
        },
    )

    # Basic file checks
    if not file.filename:
        raise HTTPException(400, detail="No filename provided")

    # Content type validation
    if file.content_type not in ALLOWED:
        raise HTTPException(415, detail=f"Unsupported media type. Allowed: {', '.join(ALLOWED)}")

    # File size validation
    if hasattr(file, "size") and file.size is not None and file.size > MAX_MB * 1024**2:
        raise HTTPException(413, detail=f"File too large. Maximum size: {MAX_MB}MB")

    allowed_extensions = {".csv", ".xlsx", ".xls"}
    file_ext = Path(file.filename).suffix.lower()
    if file_ext not in allowed_extensions:
        raise HTTPException(
            400,
            detail=f"Unsupported file type. Allowed: {', '.join(allowed_extensions)}",
        )

    # Create temporary file
    try:
        with tempfile.NamedTemporaryFile(delete=False, suffix=file_ext) as tmp_file:
            tmp_path = Path(tmp_file.name)

        # Read and save uploaded content asynchronously
        content = await file.read()

        # Check file size if not available from file object
        if len(content) > MAX_MB * 1024**2:
            raise HTTPException(413, detail=f"File too large. Maximum size: {MAX_MB}MB")

        async with aiofiles.open(tmp_path, "wb") as f:
            await f.write(content)

        logger.info(
            "Index file saved to temporary location",
            extra={
                "file_id": file_id,
                "temp_path": str(tmp_path),
                "file_size": len(content),
            },
        )

        # Validate file
        validation_result = validate_file_comprehensive(tmp_path, "index")

        if validation_result.is_valid:
            # Store file info for later analysis
            uploaded_files[file_id] = {
                "filename": file.filename,
                "temp_path": str(tmp_path),
                "file_type": "index",
                "validation": validation_result,
                "upload_timestamp": now_utc().isoformat(),
            }

            # Insert UploadFileMeta row if database is available
            upload_meta = None
            if DATABASE_AVAILABLE and UploadFileMeta:
                # Skip database operations for now - running in memory mode
                pass

            logger.info(
                "Index file validated successfully",
                extra={
                    "file_id": file_id,
                    "upload_id": getattr(upload_meta, "id", None),
                    "row_count": (
                        validation_result.metadata.row_count if validation_result.metadata else None
                    ),
                    "detected_columns": validation_result.detected_mappings,
                },
            )

            message = f"Index file uploaded and validated successfully. {validation_result.metadata.row_count if validation_result.metadata else 'Unknown'} rows detected."

        else:
            # Clean up temp file on validation failure
            background_tasks.add_task(cleanup_temp_file, tmp_path)

            logger.warning(
                "Index file validation failed",
                extra={
                    "file_id": file_id,
                    "errors": validation_result.errors,
                    "warnings": validation_result.warnings,
                },
            )

            message = f"File validation failed with {len(validation_result.errors)} errors."

        return UploadResponse(
            success=validation_result.is_valid,
            file_id=file_id,
            filename=file.filename,
            validation=validation_result,
            message=message,
        )

    except Exception as e:
        logger.error(
            "Index upload processing failed",
            extra={"file_id": file_id, "error": str(e)},
        )

        # Clean up temp file on error
        if "tmp_path" in locals():
            background_tasks.add_task(cleanup_temp_file, tmp_path)

        raise HTTPException(500, detail=f"File processing failed: {str(e)}")


@router.get("")
async def get_uploads(
    skip: int = Query(0, ge=0), limit: int = Query(100, ge=1, le=1000)
<<<<<<< HEAD
) -> dict[str, Any]:
=======
) -> list[dict[str, Any]]:
>>>>>>> b350543a
    """
    Get paginated list of uploaded files.
    """
    try:
        # Return empty list when database is not available
        if not DATABASE_AVAILABLE or UploadFileMeta is None:
            return {"uploads": [], "total": 0}

        # For now, return empty list - database operations disabled
        return {"uploads": [], "total": 0}

    except Exception as e:
        logger.error(f"Failed to get uploads: {e}", exc_info=True)
        raise HTTPException(500, detail="Failed to retrieve uploads")


@router.get("/{upload_id}")
async def get_upload(upload_id: int) -> dict[str, Any]:
    """
    Get upload file metadata by ID.
    """
    try:
        # Return not found when database is not available
        if not DATABASE_AVAILABLE or UploadFileMeta is None:
            raise HTTPException(404, detail="Upload not found")

        # For now, return not found - database operations disabled
        raise HTTPException(404, detail="Upload not found")

    except HTTPException:
        raise
    except Exception as e:
        logger.error(f"Failed to get upload {upload_id}: {e}", exc_info=True)
        raise HTTPException(500, detail="Failed to retrieve upload")


@router.get("/files")
async def list_uploaded_files() -> dict[str, Any]:
    """
    List all uploaded files currently in memory.
    This endpoint provides information about files available for analysis.
    """
    try:
        files_info = []
        for file_id, file_data in uploaded_files.items():
            files_info.append(
                {
                    "file_id": file_id,
                    "filename": file_data["filename"],
                    "file_type": file_data["file_type"],
                    "upload_timestamp": file_data["upload_timestamp"],
                    "is_valid": file_data["validation"].is_valid,
                    "row_count": (
                        file_data["validation"].metadata.row_count
                        if file_data["validation"].metadata
                        else None
                    ),
                }
            )

        return {"success": True, "files": files_info, "total_files": len(files_info)}

    except Exception as e:
        logger.error(f"Failed to list files: {e}")
        raise HTTPException(500, detail="Failed to retrieve file list")


@router.get("/files/{file_id}")
async def get_file_info(file_id: str) -> dict[str, Any]:
    """
    Get detailed information about a specific uploaded file.
    """
    if file_id not in uploaded_files:
        raise HTTPException(404, detail="File not found")

    try:
        file_data = uploaded_files[file_id]
        return {"success": True, "file_info": file_data}

    except Exception as e:
        logger.error(f"Failed to get file info for {file_id}: {e}")
        raise HTTPException(500, detail="Failed to retrieve file information")


@router.delete("/files/{file_id}")
<<<<<<< HEAD
async def delete_uploaded_file(file_id: str, background_tasks: BackgroundTasks) -> dict[str, str]:
=======
async def delete_uploaded_file(file_id: str, background_tasks: BackgroundTasks) -> dict[str, Any]:
>>>>>>> b350543a
    """
    Delete an uploaded file from memory and clean up temporary files.
    """
    if file_id not in uploaded_files:
        raise HTTPException(404, detail="File not found")

    try:
        file_data = uploaded_files[file_id]
        temp_path = Path(file_data["temp_path"])

        # Schedule cleanup of temporary file
        background_tasks.add_task(cleanup_temp_file, temp_path)

        # Remove from memory
        del uploaded_files[file_id]

        logger.info(f"File {file_id} deleted successfully")

        return {
<<<<<<< HEAD
            "success": "true",
=======
            "success": True,
>>>>>>> b350543a
            "message": f'File {file_data["filename"]} deleted successfully',
        }

    except Exception as e:
        logger.error(f"Failed to delete file {file_id}: {e}")
        raise HTTPException(500, detail="Failed to delete file")


async def cleanup_temp_file(file_path: Path) -> None:
    """
    Background task to clean up temporary files.
    """
    try:
        if file_path.exists():
            file_path.unlink()
            logger.info(f"Temporary file cleaned up: {file_path}")
    except Exception as e:
        logger.error(f"Failed to cleanup temporary file {file_path}: {e}")<|MERGE_RESOLUTION|>--- conflicted
+++ resolved
@@ -325,11 +325,7 @@
 @router.get("")
 async def get_uploads(
     skip: int = Query(0, ge=0), limit: int = Query(100, ge=1, le=1000)
-<<<<<<< HEAD
 ) -> dict[str, Any]:
-=======
-) -> list[dict[str, Any]]:
->>>>>>> b350543a
     """
     Get paginated list of uploaded files.
     """
@@ -415,11 +411,7 @@
 
 
 @router.delete("/files/{file_id}")
-<<<<<<< HEAD
-async def delete_uploaded_file(file_id: str, background_tasks: BackgroundTasks) -> dict[str, str]:
-=======
 async def delete_uploaded_file(file_id: str, background_tasks: BackgroundTasks) -> dict[str, Any]:
->>>>>>> b350543a
     """
     Delete an uploaded file from memory and clean up temporary files.
     """
@@ -439,11 +431,7 @@
         logger.info(f"File {file_id} deleted successfully")
 
         return {
-<<<<<<< HEAD
-            "success": "true",
-=======
             "success": True,
->>>>>>> b350543a
             "message": f'File {file_data["filename"]} deleted successfully',
         }
 
