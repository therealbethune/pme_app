"""
Advanced Data Processor for PME Calculator

This module provides intelligent data processing capabilities that can:
1. Auto-detect column types and formats
2. Handle multiple naming conventions
3. Construct optimal data structures for calculations
4. Validate and clean data
5. Support multiple portfolio/fund datasets
"""

import logging
import re
from dataclasses import dataclass, field
from datetime import date, datetime
from enum import Enum
from typing import Any, Dict, List, Optional, Tuple, Union

import pandas as pd

logger = logging.getLogger(__name__)


class DataType(Enum):
    DATE = "date"
    CASH_FLOW = "cash_flow"
    CONTRIBUTION = "contribution"
    DISTRIBUTION = "distribution"
    NAV = "nav"
    INDEX_VALUE = "index_value"
    PRICE = "price"
    RETURN = "return"
    CURRENCY = "currency"
    PERCENTAGE = "percentage"
    COUNT = "count"
    TEXT = "text"
    UNKNOWN = "unknown"
    OTHER_CASH_FLOW = "other"  # Requires user classification


@dataclass
class DataIssue:
    """Represents a data issue that can be automatically fixed"""

    issue_id: str
    title: str
    description: str
    severity: str  # 'error', 'warning', 'info'
    affected_columns: list[str]
    affected_rows: list[int]
    fix_description: str
    fix_parameters: dict[str, Any]
    auto_fixable: bool = True


@dataclass
class ColumnMapping:
    """Represents a detected column mapping"""

    original_name: str
    standardized_name: str
    data_type: DataType
    confidence: float
    transformations: list[str] = field(default_factory=list)


@dataclass
class DatasetMetadata:
    """Metadata about a processed dataset"""

    name: str
    rows: int
    columns: int
    date_range: tuple[datetime, datetime]
    column_mappings: list[ColumnMapping]
    data_quality_score: float
    missing_data_percentage: float


@dataclass
class UnclassifiedColumn:
    """Represents a column that needs user classification"""

    column_name: str
    sample_values: list[str | float | int]
    detected_patterns: list[str]
    suggested_type: str | None
    confidence: float
    file_name: str


@dataclass
class OptimalDataStructure:
    """The optimal data structure for PME calculations"""

    fund_data: pd.DataFrame
    index_data: pd.DataFrame | None
    metadata: dict[str, DatasetMetadata]
    calculation_ready: bool
    warnings: list[str] = field(default_factory=list)
    suggestions: list[str] = field(default_factory=list)
    unclassified_columns: list[UnclassifiedColumn] = field(default_factory=list)
    data_issues: list[DataIssue] = field(default_factory=list)


class IntelligentDataProcessor:
    """
    Advanced data processor that can automatically detect and optimize data structures
    """

    def __init__(self):
        self.column_patterns = self._initialize_column_patterns()
        self.date_formats = [
            "%Y-%m-%d",
            "%m/%d/%Y",
            "%d/%m/%Y",
            "%Y/%m/%d",
            "%m-%d-%Y",
            "%d-%m-%Y",
            "%Y%m%d",
            "%m/%d/%y",
            "%d/%m/%y",
            "%y/%m/%d",
            "%m-%d-%y",
            "%d-%m-%y",
            "%B %d, %Y",
            "%b %d, %Y",
            "%d %B %Y",
            "%d %b %Y",
        ]

    def _initialize_column_patterns(self) -> dict[DataType, list[str]]:
        """Initialize regex patterns for column detection"""
        return {
            DataType.DATE: [
                r".*date.*",
                r".*time.*",
                r".*period.*",
                r".*month.*",
                r".*year.*",
                r".*day.*",
                r".*dt.*",
                r".*timestamp.*",
                r".*when.*",
            ],
            DataType.CASH_FLOW: [
                r".*cash.*flow.*",
                r".*cashflow.*",
                r".*cf.*",
                r".*flow.*",
                r".*net.*cash.*",
                r".*cash.*",
            ],
            DataType.CONTRIBUTION: [
                r".*contribution.*",
                r".*contrib.*",
                r".*capital.*call.*",
                r".*call.*",
                r".*paid.*in.*",
                r".*investment.*",
                r".*funding.*",
                r".*drawdown.*",
                r".*commitment.*",
                r".*inflow.*",
            ],
            DataType.DISTRIBUTION: [
                r".*distribution.*",
                r".*distrib.*",
                r".*payout.*",
                r".*dividend.*",
                r".*return.*capital.*",
                r".*proceeds.*",
                r".*realization.*",
                r".*outflow.*",
                r".*cash.*out.*",
            ],
            DataType.NAV: [
                r".*nav.*",
                r".*net.*asset.*value.*",
                r".*valuation.*",
                r".*value.*",
                r".*market.*value.*",
                r".*fair.*value.*",
                r".*book.*value.*",
                r".*ending.*value.*",
                r".*balance.*",
            ],
            DataType.INDEX_VALUE: [
                r".*index.*",
                r".*benchmark.*",
                r".*market.*",
                r".*s&p.*",
                r".*sp.*",
                r".*russell.*",
                r".*msci.*",
                r".*level.*",
                r".*price.*index.*",
            ],
            DataType.PRICE: [r".*price.*", r".*level.*", r".*quote.*", r".*rate.*"],
            DataType.RETURN: [
                r".*return.*",
                r".*yield.*",
                r".*performance.*",
                r".*gain.*",
                r".*growth.*",
                r".*change.*",
            ],
        }

<<<<<<< HEAD
    def detect_column_type(self, column_name: str, sample_values: list[Any]) -> ColumnMapping:
=======
    def detect_column_type(
        self, column_name: str, sample_values: list[Any]
    ) -> ColumnMapping:
>>>>>>> 132108d6
        """
        Detect the type and purpose of a column based on name and sample values
        """
        column_name_lower = column_name.lower().strip()

        # Try to match column name patterns
        best_match = DataType.UNKNOWN
        best_confidence = 0.0

        for data_type, patterns in self.column_patterns.items():
            for pattern in patterns:
                if re.match(pattern, column_name_lower):
                    confidence = len(re.findall(pattern, column_name_lower)) / len(patterns)
                    if confidence > best_confidence:
                        best_match = data_type
                        best_confidence = confidence

        # Analyze sample values to improve detection
        if best_match == DataType.UNKNOWN or best_confidence < 0.5:
            value_based_type, value_confidence = self._analyze_sample_values(sample_values)
            if value_confidence > best_confidence:
                best_match = value_based_type
                best_confidence = value_confidence

        # Generate standardized name
        standardized_name = self._generate_standard_name(best_match, column_name)

        return ColumnMapping(
            original_name=column_name,
            standardized_name=standardized_name,
            data_type=best_match,
            confidence=best_confidence,
        )

<<<<<<< HEAD
    def _analyze_sample_values(self, sample_values: list[Any]) -> tuple[DataType, float]:
=======
    def _analyze_sample_values(
        self, sample_values: list[Any]
    ) -> tuple[DataType, float]:
>>>>>>> 132108d6
        """Analyze sample values to determine data type"""
        if not sample_values:
            return DataType.UNKNOWN, 0.0

        # Remove None/NaN values
        clean_values = [v for v in sample_values if pd.notna(v)]
        if not clean_values:
            return DataType.UNKNOWN, 0.0

        # Check for dates
        date_count = sum(1 for v in clean_values if self._is_date_like(v))
        if date_count / len(clean_values) > 0.7:
            return DataType.DATE, 0.9

        # Check for numeric patterns
        numeric_values = []
        for v in clean_values:
            try:
                if isinstance(v, int | float):
                    numeric_values.append(float(v))
                elif isinstance(v, str):
                    # Try to parse as number
                    clean_v = re.sub(r"[,$%]", "", v.strip())
                    numeric_values.append(float(clean_v))
            except (ValueError, TypeError):
                continue

        if len(numeric_values) / len(clean_values) > 0.8:
            # Analyze numeric patterns for cash flow detection
            cash_flow_patterns = self._detect_cash_flow_patterns(numeric_values)

            # If it looks like cash flow but we can't classify it specifically
            if (
                cash_flow_patterns["is_likely_cash_flow"]
                and not cash_flow_patterns["specific_type"]
            ):
                return DataType.OTHER_CASH_FLOW, 0.6

            # Analyze numeric patterns
            if all(v >= 0 for v in numeric_values):
                if all(v < 10 and v > -10 for v in numeric_values):
                    return DataType.RETURN, 0.7  # Likely returns/percentages
                elif max(numeric_values) > 1000:
                    return DataType.CURRENCY, 0.8  # Likely currency amounts

            return DataType.COUNT, 0.6  # Generic numeric

        return DataType.TEXT, 0.5

    def _detect_cash_flow_patterns(self, numeric_values: list[float]) -> dict[str, Any]:
        """Detect patterns that indicate cash flow types"""
        if not numeric_values:
            return {"is_likely_cash_flow": False, "specific_type": None, "patterns": []}

        patterns = []
        has_negative = any(v < 0 for v in numeric_values)
        has_positive = any(v > 0 for v in numeric_values)
        has_large_amounts = any(abs(v) > 10000 for v in numeric_values)
        has_small_amounts = any(0 < abs(v) < 100 for v in numeric_values)

        # Detect specific patterns
        if has_negative and not has_positive:
            patterns.append("negative_values")
        elif has_positive and not has_negative:
            patterns.append("positive_values")
        elif has_negative and has_positive:
            patterns.append("mixed_values")

        if has_large_amounts:
            patterns.append("large_amounts")
        if has_small_amounts:
            patterns.append("small_amounts")

        # Check for percentage-like values
        if all(-5 <= v <= 5 for v in numeric_values if v != 0):
            patterns.append("percentage_like")

        # Check for quarterly patterns (every 3 months)
        if len(numeric_values) >= 4 and len(numeric_values) % 4 == 0:
            patterns.append("quarterly_pattern")

        # Determine if this looks like cash flow
        is_likely_cash_flow = (
            has_large_amounts
            and (has_negative or has_positive)
            and "percentage_like" not in patterns
        )

        # Try to determine specific type
        specific_type = None
        if "negative_values" in patterns and "large_amounts" in patterns:
            specific_type = "contribution"
        elif "positive_values" in patterns and "large_amounts" in patterns:
            specific_type = "distribution"

        return {
            "is_likely_cash_flow": is_likely_cash_flow,
            "specific_type": specific_type,
            "patterns": patterns,
        }

    def _is_date_like(self, value: Any) -> bool:
        """Check if a value looks like a date"""
        if isinstance(value, datetime | date):
            return True

        if isinstance(value, str):
            for fmt in self.date_formats:
                try:
                    datetime.strptime(value.strip(), fmt)
                    return True
                except ValueError:
                    continue

        return False

    def _generate_standard_name(self, data_type: DataType, original_name: str) -> str:
        """Generate a standardized column name"""
        mapping = {
            DataType.DATE: "date",
            DataType.CASH_FLOW: "cashflow",
            DataType.CONTRIBUTION: "contribution",
            DataType.DISTRIBUTION: "distribution",
            DataType.NAV: "nav",
            DataType.INDEX_VALUE: "index_value",
            DataType.PRICE: "price",
            DataType.RETURN: "return",
        }

        return mapping.get(data_type, original_name.lower().replace(" ", "_"))

    def process_dataset(
        self,
        data: pd.DataFrame | dict[str, list] | list[dict],
        dataset_name: str = "dataset",
    ) -> tuple[pd.DataFrame, DatasetMetadata]:
        """
        Process a single dataset and return optimized structure
        """
        # Convert to DataFrame if needed
        df = pd.DataFrame(data) if isinstance(data, dict | list) else data.copy()

        list(df.columns)

        # Detect and map columns
        column_mappings = []
        for col in df.columns:
            sample_values = df[col].dropna().head(10).tolist()
            mapping = self.detect_column_type(col, sample_values)
            column_mappings.append(mapping)

        # Apply transformations
        transformed_df = self._apply_transformations(df, column_mappings)

        # Calculate metadata
        metadata = self._calculate_metadata(dataset_name, transformed_df, column_mappings)

        return transformed_df, metadata

    def _apply_transformations(
        self, df: pd.DataFrame, mappings: list[ColumnMapping]
    ) -> pd.DataFrame:
        """Apply necessary transformations to optimize the data structure"""
        result_df = df.copy()

        for mapping in mappings:
            col = mapping.original_name

            if mapping.data_type == DataType.DATE:
                result_df[mapping.standardized_name] = self._standardize_dates(df[col])
                mapping.transformations.append("date_standardization")

            elif mapping.data_type in [
                DataType.CASH_FLOW,
                DataType.CONTRIBUTION,
                DataType.DISTRIBUTION,
                DataType.NAV,
                DataType.CURRENCY,
            ]:
                result_df[mapping.standardized_name] = self._standardize_currency(df[col])
                mapping.transformations.append("currency_standardization")

            elif mapping.data_type == DataType.RETURN:
                result_df[mapping.standardized_name] = self._standardize_percentages(df[col])
                mapping.transformations.append("percentage_standardization")

            else:
                result_df[mapping.standardized_name] = df[col]

            # Remove original column if name changed
            if mapping.original_name != mapping.standardized_name:
                result_df = result_df.drop(columns=[mapping.original_name])

        return result_df

    def _standardize_dates(self, series: pd.Series) -> pd.Series:
        """Standardize date formats"""

        def parse_date(value):
            if pd.isna(value):
                return None

            if isinstance(value, datetime | date):
                return value

            if isinstance(value, str):
                for fmt in self.date_formats:
                    try:
                        return datetime.strptime(value.strip(), fmt)
                    except ValueError:
                        continue

            return None

        return series.apply(parse_date)

    def _standardize_currency(self, series: pd.Series) -> pd.Series:
        """Standardize currency values"""

        def parse_currency(value):
            if pd.isna(value):
                return 0.0

            if isinstance(value, int | float):
                return float(value)

            if isinstance(value, str):
                # Remove currency symbols and commas
                clean_value = re.sub(r"[$,€£¥₹]", "", value.strip())

                # Handle parentheses as negative
                if clean_value.startswith("(") and clean_value.endswith(")"):
                    clean_value = "-" + clean_value[1:-1]

                try:
                    return float(clean_value)
                except ValueError:
                    return 0.0

            return 0.0

        return series.apply(parse_currency)

    def _standardize_percentages(self, series: pd.Series) -> pd.Series:
        """Standardize percentage values"""

        def parse_percentage(value):
            if pd.isna(value):
                return 0.0

            if isinstance(value, int | float):
                # If value is > 1, assume it's already in percentage form
                return float(value) / 100 if abs(value) > 1 else float(value)

            if isinstance(value, str):
                clean_value = value.strip().replace("%", "")
                try:
                    num_value = float(clean_value)
                    return num_value / 100 if abs(num_value) > 1 else num_value
                except ValueError:
                    return 0.0

            return 0.0

        return series.apply(parse_percentage)

    def _calculate_metadata(
        self, name: str, df: pd.DataFrame, mappings: list[ColumnMapping]
    ) -> DatasetMetadata:
        """Calculate metadata for the processed dataset"""
        date_columns = [m.standardized_name for m in mappings if m.data_type == DataType.DATE]

        if date_columns:
            date_series = df[date_columns[0]].dropna()
            if len(date_series) > 0:
                date_range = (date_series.min(), date_series.max())
            else:
                date_range = (datetime.now(), datetime.now())
        else:
            date_range = (datetime.now(), datetime.now())

        missing_percentage = (df.isnull().sum().sum() / (len(df) * len(df.columns))) * 100

        # Calculate data quality score
        quality_score = self._calculate_quality_score(df, mappings)

        return DatasetMetadata(
            name=name,
            rows=len(df),
            columns=len(df.columns),
            date_range=date_range,
            column_mappings=mappings,
            data_quality_score=quality_score,
            missing_data_percentage=missing_percentage,
        )

<<<<<<< HEAD
    def _calculate_quality_score(self, df: pd.DataFrame, mappings: list[ColumnMapping]) -> float:
=======
    def _calculate_quality_score(
        self, df: pd.DataFrame, mappings: list[ColumnMapping]
    ) -> float:
>>>>>>> 132108d6
        """Calculate overall data quality score"""
        if df.empty:
            return 0.0

        # Factors: missing data, column confidence, data consistency
        missing_penalty = (df.isnull().sum().sum() / (df.shape[0] * df.shape[1])) * 100

        confidence_scores = [mapping.confidence for mapping in mappings]
        avg_confidence = sum(confidence_scores) / len(confidence_scores) if confidence_scores else 0

        # Quality score (0-100)
        quality_score = max(0, (avg_confidence * 100) - missing_penalty)
        return min(100, quality_score)

    def detect_data_issues(
        self,
        df: pd.DataFrame,
        mappings: list[ColumnMapping],
        dataset_name: str = "dataset",
    ) -> list[DataIssue]:
        """Detect common data issues that can be automatically fixed"""
        issues = []

        # 1. Date Format Issues
        date_issues = self._detect_date_issues(df, mappings)
        issues.extend(date_issues)

        # 2. Missing Critical Values
        missing_issues = self._detect_missing_value_issues(df, mappings)
        issues.extend(missing_issues)

        # 3. Cash Flow Sign Issues
        cash_flow_issues = self._detect_cash_flow_sign_issues(df, mappings)
        issues.extend(cash_flow_issues)

        # 4. Duplicate Data Issues
        duplicate_issues = self._detect_duplicate_issues(df)
        issues.extend(duplicate_issues)

        # 5. Inconsistent Naming
        naming_issues = self._detect_naming_issues(df)
        issues.extend(naming_issues)

        # 6. Invalid Numeric Values
        numeric_issues = self._detect_numeric_issues(df, mappings)
        issues.extend(numeric_issues)

        return issues

    def _detect_date_issues(
        self, df: pd.DataFrame, mappings: list[ColumnMapping]
    ) -> list[DataIssue]:
        """Detect date formatting and parsing issues"""
        issues = []

        for mapping in mappings:
            if mapping.data_type == DataType.DATE:
                col_name = mapping.original_name
                if col_name in df.columns:
                    series = df[col_name]

                    # Find rows with unparseable dates
                    invalid_dates = []
                    for idx, value in series.items():
                        if pd.notna(value) and not self._is_date_like(value):
                            invalid_dates.append(idx)

                    if invalid_dates:
                        issues.append(
                            DataIssue(
                                issue_id=f"date_format_{col_name}",
                                title=f"Invalid Date Format in '{col_name}'",
                                description=f"Found {len(invalid_dates)} rows with invalid date formats",
                                severity="warning",
                                affected_columns=[col_name],
                                affected_rows=invalid_dates[:10],  # Limit to first 10
                                fix_description="Convert dates to standard YYYY-MM-DD format",
                                fix_parameters={
                                    "column": col_name,
                                    "format": "standard_date",
                                },
                            )
                        )

        return issues

    def _detect_missing_value_issues(
        self, df: pd.DataFrame, mappings: list[ColumnMapping]
    ) -> list[DataIssue]:
        """Detect critical missing values"""
        issues = []

        critical_types = [
            DataType.DATE,
            DataType.CASH_FLOW,
            DataType.CONTRIBUTION,
            DataType.DISTRIBUTION,
        ]

        for mapping in mappings:
            if mapping.data_type in critical_types:
                col_name = mapping.original_name
                if col_name in df.columns:
                    missing_count = df[col_name].isnull().sum()
                    missing_pct = (missing_count / len(df)) * 100

                    if missing_pct > 10:  # More than 10% missing
                        severity = "error" if missing_pct > 30 else "warning"
                        issues.append(
                            DataIssue(
                                issue_id=f"missing_values_{col_name}",
                                title=f"High Missing Data in '{col_name}'",
                                description=f"{missing_pct:.1f}% of values are missing ({missing_count} out of {len(df)})",
                                severity=severity,
                                affected_columns=[col_name],
                                affected_rows=df[df[col_name].isnull()].index.tolist()[:10],
                                fix_description="Fill missing values with appropriate defaults or interpolation",
                                fix_parameters={
                                    "column": col_name,
                                    "method": "interpolate",
                                    "type": mapping.data_type.value,
                                },
                            )
                        )

        return issues

    def _detect_cash_flow_sign_issues(
        self, df: pd.DataFrame, mappings: list[ColumnMapping]
    ) -> list[DataIssue]:
        """Detect cash flow sign inconsistencies"""
        issues = []

        cash_flow_types = [
            DataType.CONTRIBUTION,
            DataType.DISTRIBUTION,
            DataType.CASH_FLOW,
        ]

        for mapping in mappings:
            if mapping.data_type in cash_flow_types:
                col_name = mapping.original_name
                if col_name in df.columns:
                    series = df[col_name].dropna()
                    if len(series) > 0:

                        # Check for sign consistency
                        if mapping.data_type == DataType.CONTRIBUTION:
                            # Contributions should typically be negative (outflows from investor perspective)
                            positive_count = (series > 0).sum()
                            if positive_count > len(series) * 0.8:  # More than 80% positive
                                issues.append(
                                    DataIssue(
                                        issue_id=f"contribution_sign_{col_name}",
                                        title=f"Contribution Sign Issue in '{col_name}'",
                                        description=f"Contributions are typically negative (investor outflows), but {positive_count} out of {len(series)} are positive",
                                        severity="warning",
                                        affected_columns=[col_name],
                                        affected_rows=df[df[col_name] > 0].index.tolist()[:10],
                                        fix_description="Convert positive contributions to negative values",
                                        fix_parameters={
                                            "column": col_name,
                                            "operation": "negate_positive",
                                        },
                                    )
                                )

                        elif mapping.data_type == DataType.DISTRIBUTION:
                            # Distributions should typically be positive (inflows to investor)
                            negative_count = (series < 0).sum()
                            if negative_count > len(series) * 0.8:  # More than 80% negative
                                issues.append(
                                    DataIssue(
                                        issue_id=f"distribution_sign_{col_name}",
                                        title=f"Distribution Sign Issue in '{col_name}'",
                                        description=f"Distributions are typically positive (investor inflows), but {negative_count} out of {len(series)} are negative",
                                        severity="warning",
                                        affected_columns=[col_name],
                                        affected_rows=df[df[col_name] < 0].index.tolist()[:10],
                                        fix_description="Convert negative distributions to positive values",
                                        fix_parameters={
                                            "column": col_name,
                                            "operation": "negate_negative",
                                        },
                                    )
                                )

        return issues

    def _detect_duplicate_issues(self, df: pd.DataFrame) -> list[DataIssue]:
        """Detect duplicate rows"""
        issues = []

        duplicates = df.duplicated()
        duplicate_count = duplicates.sum()

        if duplicate_count > 0:
            issues.append(
                DataIssue(
                    issue_id="duplicate_rows",
                    title="Duplicate Rows Detected",
                    description=f"Found {duplicate_count} duplicate rows that should be removed",
                    severity="warning",
                    affected_columns=list(df.columns),
                    affected_rows=df[duplicates].index.tolist()[:10],
                    fix_description="Remove duplicate rows, keeping the first occurrence",
                    fix_parameters={"operation": "drop_duplicates"},
                )
            )

        return issues

    def _detect_naming_issues(self, df: pd.DataFrame) -> list[DataIssue]:
        """Detect column naming inconsistencies"""
        issues = []

        # Check for columns with extra spaces or inconsistent casing
        problematic_columns = []
        for col in df.columns:
            if col != col.strip() or col != col.lower():
                problematic_columns.append(col)

        if problematic_columns:
            issues.append(
                DataIssue(
                    issue_id="column_naming",
                    title="Inconsistent Column Naming",
                    description=f"Found {len(problematic_columns)} columns with spacing or casing issues",
                    severity="info",
                    affected_columns=problematic_columns,
                    affected_rows=[],
                    fix_description="Standardize column names (trim spaces, lowercase)",
                    fix_parameters={
                        "columns": problematic_columns,
                        "operation": "standardize_names",
                    },
                )
            )

        return issues

    def _detect_numeric_issues(
        self, df: pd.DataFrame, mappings: list[ColumnMapping]
    ) -> list[DataIssue]:
        """Detect invalid numeric values"""
        issues = []

        numeric_types = [
            DataType.CASH_FLOW,
            DataType.CONTRIBUTION,
            DataType.DISTRIBUTION,
            DataType.NAV,
            DataType.PRICE,
            DataType.RETURN,
        ]

        for mapping in mappings:
            if mapping.data_type in numeric_types:
                col_name = mapping.original_name
                if col_name in df.columns:
                    series = df[col_name]

                    # Check for string values that should be numeric
                    string_numeric_rows = []
                    for idx, value in series.items():
                        if isinstance(value, str) and value.strip():
                            # Try to parse as number
                            try:
                                clean_value = re.sub(r"[,$%]", "", value.strip())
                                float(clean_value)
                                string_numeric_rows.append(idx)
                            except ValueError:
                                continue

                    if string_numeric_rows:
                        issues.append(
                            DataIssue(
                                issue_id=f"string_numeric_{col_name}",
                                title=f"String Numbers in '{col_name}'",
                                description=f"Found {len(string_numeric_rows)} numeric values stored as text",
                                severity="warning",
                                affected_columns=[col_name],
                                affected_rows=string_numeric_rows[:10],
                                fix_description="Convert string numbers to numeric format",
                                fix_parameters={
                                    "column": col_name,
                                    "operation": "string_to_numeric",
                                },
                            )
                        )

        return issues

    def apply_data_fix(self, df: pd.DataFrame, issue: DataIssue) -> pd.DataFrame:
        """Apply a specific data fix to the dataframe"""
        df_fixed = df.copy()

        try:
            if issue.fix_parameters.get("operation") == "negate_positive":
                col = issue.fix_parameters["column"]
                df_fixed.loc[df_fixed[col] > 0, col] = -df_fixed.loc[df_fixed[col] > 0, col]

            elif issue.fix_parameters.get("operation") == "negate_negative":
                col = issue.fix_parameters["column"]
                df_fixed.loc[df_fixed[col] < 0, col] = -df_fixed.loc[df_fixed[col] < 0, col]

            elif issue.fix_parameters.get("operation") == "drop_duplicates":
                df_fixed = df_fixed.drop_duplicates()

            elif issue.fix_parameters.get("operation") == "standardize_names":
                columns = issue.fix_parameters["columns"]
                rename_map = {col: col.strip().lower() for col in columns}
                df_fixed = df_fixed.rename(columns=rename_map)

            elif issue.fix_parameters.get("operation") == "string_to_numeric":
                col = issue.fix_parameters["column"]

                def clean_numeric(value):
                    if isinstance(value, str):
                        try:
                            return float(re.sub(r"[,$%]", "", value.strip()))
                        except ValueError:
                            return value
                    return value

                df_fixed[col] = df_fixed[col].apply(clean_numeric)

            elif issue.fix_parameters.get("operation") == "interpolate":
                col = issue.fix_parameters["column"]
                if issue.fix_parameters.get("type") in [
                    "cash_flow",
                    "contribution",
                    "distribution",
                ]:
                    df_fixed[col] = df_fixed[col].fillna(0)  # Fill cash flows with 0
                else:
                    df_fixed[col] = df_fixed[col].interpolate()

            elif issue.fix_parameters.get("format") == "standard_date":
                col = issue.fix_parameters["column"]
                df_fixed[col] = self._standardize_dates(df_fixed[col])

            logger.info(f"Applied fix for issue: {issue.title}")

        except Exception as e:
            logger.error(f"Failed to apply fix for issue {issue.issue_id}: {str(e)}")

        return df_fixed

    def create_optimal_structure(
        self,
        datasets: dict[str, pd.DataFrame | dict | list],
        primary_dataset: str = None,
        column_classifications: dict[str, str] | None = None,
    ) -> OptimalDataStructure:
        """
        Create the optimal data structure for PME calculations from multiple datasets
        """
        processed_datasets = {}
        metadata = {}
        warnings = []
        suggestions = []
        unclassified_columns = []

        # Process each dataset
        for name, data in datasets.items():
            try:
                processed_df, dataset_metadata = self.process_dataset(data, name)
                processed_datasets[name] = processed_df
                metadata[name] = dataset_metadata

                # Check for unclassified columns that need user input
                for mapping in dataset_metadata.column_mappings:
                    if mapping.data_type == DataType.OTHER_CASH_FLOW:
                        # Get sample values from the original data
                        if isinstance(data, pd.DataFrame):
                            sample_values = data[mapping.original_name].dropna().head(5).tolist()
                        else:
                            sample_values = []

                        # Get detected patterns
                        numeric_sample = []
                        for v in sample_values:
                            try:
                                if isinstance(v, int | float):
                                    numeric_sample.append(float(v))
                                elif isinstance(v, str):
                                    clean_v = re.sub(r"[,$%]", "", v.strip())
                                    numeric_sample.append(float(clean_v))
                            except (ValueError, TypeError):
                                continue

                        patterns = self._detect_cash_flow_patterns(numeric_sample)

                        unclassified_columns.append(
                            UnclassifiedColumn(
                                column_name=mapping.original_name,
                                sample_values=sample_values,
                                detected_patterns=patterns["patterns"],
                                suggested_type=patterns["specific_type"],
                                confidence=mapping.confidence,
                                file_name=name,
                            )
                        )

                logger.info(
                    f"Processed dataset '{name}': {dataset_metadata.rows} rows, "
                    f"quality score: {dataset_metadata.data_quality_score:.1f}"
                )

            except Exception as e:
                warnings.append(f"Failed to process dataset '{name}': {str(e)}")
                logger.error(f"Error processing dataset '{name}': {str(e)}")

        if not processed_datasets:
            raise ValueError("No datasets could be processed successfully")

        # Identify fund and index data
        fund_data = None
        index_data = None

        # Auto-detect fund vs index data
        for name, df in processed_datasets.items():
            dataset_meta = metadata[name]
            column_types = {m.data_type for m in dataset_meta.column_mappings}

            # Fund data typically has contributions, distributions, NAV
            fund_indicators = {
                DataType.CONTRIBUTION,
                DataType.DISTRIBUTION,
                DataType.NAV,
                DataType.CASH_FLOW,
            }

            # Index data typically has index values or prices
            index_indicators = {DataType.INDEX_VALUE, DataType.PRICE}

            if fund_indicators.intersection(column_types):
                if (
                    fund_data is None
                    or dataset_meta.data_quality_score
                    > metadata[list(processed_datasets.keys())[0]].data_quality_score
                ):
                    fund_data = df
                    primary_dataset = name
            elif index_indicators.intersection(column_types) and index_data is None:
                index_data = df

        # If no clear fund data, use the primary dataset or first one
        if fund_data is None:
            if primary_dataset and primary_dataset in processed_datasets:
                fund_data = processed_datasets[primary_dataset]
            else:
                fund_data = list(processed_datasets.values())[0]

        # Detect data issues for automatic fixing
        all_data_issues = []
        for dataset_name, df in processed_datasets.items():
            dataset_meta = metadata[dataset_name]
            data_issues = self.detect_data_issues(df, dataset_meta.column_mappings, dataset_name)
            all_data_issues.extend(data_issues)

        # If there are unclassified columns, we're not ready for calculation yet
        if unclassified_columns:
            calculation_ready = False
            warnings.append(
                f"Found {len(unclassified_columns)} cash flow columns that need classification"
            )
            suggestions.append(
                "Please classify the ambiguous cash flow columns to proceed with analysis"
            )
        else:
            # Validate calculation readiness
            calculation_ready = self._validate_calculation_readiness(
                fund_data, index_data, warnings, suggestions
            )

        return OptimalDataStructure(
            fund_data=fund_data,
            index_data=index_data,
            metadata=metadata,
            calculation_ready=calculation_ready,
            warnings=warnings,
            suggestions=suggestions,
            unclassified_columns=unclassified_columns,
            data_issues=all_data_issues,
        )

    def _validate_calculation_readiness(
        self,
        fund_data: pd.DataFrame,
        index_data: pd.DataFrame | None,
        warnings: list[str],
        suggestions: list[str],
    ) -> bool:
        """Validate if the data structure is ready for PME calculations"""
        ready = True

        # Check for required columns in fund data
        has_cashflow = "cashflow" in fund_data.columns
        has_contribution_distribution = (
            "contribution" in fund_data.columns and "distribution" in fund_data.columns
        )

        if not (has_cashflow or has_contribution_distribution):
            warnings.append("Fund data missing cash flow information")
            suggestions.append(
                "Ensure you have either 'cashflow' column or both 'contribution' and 'distribution' columns"
            )
            ready = False

        if "nav" not in fund_data.columns:
            warnings.append("Fund data missing NAV (Net Asset Value) information")
            suggestions.append("Add a column containing NAV or valuation data")
            ready = False

        # Check date column
        if "date" not in fund_data.columns:
            warnings.append("Fund data missing date information")
            suggestions.append("Ensure you have a date column")
            ready = False

        # Check for sufficient data points
        if len(fund_data) < 2:
            warnings.append("Insufficient data points for meaningful calculations")
            suggestions.append("Provide at least 2 data points with different dates")
            ready = False

        # Check index data if provided
        if index_data is not None:
            if "date" not in index_data.columns:
                warnings.append("Index data missing date information")
                ready = False

            index_value_cols = [
                col for col in index_data.columns if col in ["index_value", "price", "level"]
            ]
            if not index_value_cols:
                warnings.append("Index data missing value information")
                ready = False

        if ready:
            suggestions.append("Data structure is optimized and ready for PME calculations")

        return ready


# Convenience function for quick processing
def process_multiple_datasets(
    datasets: dict[str, Any], primary_dataset: str = None
) -> OptimalDataStructure:
    """
    Convenience function to quickly process multiple datasets

    Args:
        datasets: Dictionary of dataset_name -> data mappings
        primary_dataset: Name of the primary dataset (usually fund data)

    Returns:
        OptimalDataStructure ready for PME calculations
    """
    processor = IntelligentDataProcessor()
    return processor.create_optimal_structure(datasets, primary_dataset)<|MERGE_RESOLUTION|>--- conflicted
+++ resolved
@@ -207,13 +207,9 @@
             ],
         }
 
-<<<<<<< HEAD
-    def detect_column_type(self, column_name: str, sample_values: list[Any]) -> ColumnMapping:
-=======
     def detect_column_type(
         self, column_name: str, sample_values: list[Any]
     ) -> ColumnMapping:
->>>>>>> 132108d6
         """
         Detect the type and purpose of a column based on name and sample values
         """
@@ -226,14 +222,18 @@
         for data_type, patterns in self.column_patterns.items():
             for pattern in patterns:
                 if re.match(pattern, column_name_lower):
-                    confidence = len(re.findall(pattern, column_name_lower)) / len(patterns)
+                    confidence = len(re.findall(pattern, column_name_lower)) / len(
+                        patterns
+                    )
                     if confidence > best_confidence:
                         best_match = data_type
                         best_confidence = confidence
 
         # Analyze sample values to improve detection
         if best_match == DataType.UNKNOWN or best_confidence < 0.5:
-            value_based_type, value_confidence = self._analyze_sample_values(sample_values)
+            value_based_type, value_confidence = self._analyze_sample_values(
+                sample_values
+            )
             if value_confidence > best_confidence:
                 best_match = value_based_type
                 best_confidence = value_confidence
@@ -248,13 +248,9 @@
             confidence=best_confidence,
         )
 
-<<<<<<< HEAD
-    def _analyze_sample_values(self, sample_values: list[Any]) -> tuple[DataType, float]:
-=======
     def _analyze_sample_values(
         self, sample_values: list[Any]
     ) -> tuple[DataType, float]:
->>>>>>> 132108d6
         """Analyze sample values to determine data type"""
         if not sample_values:
             return DataType.UNKNOWN, 0.0
@@ -410,7 +406,9 @@
         transformed_df = self._apply_transformations(df, column_mappings)
 
         # Calculate metadata
-        metadata = self._calculate_metadata(dataset_name, transformed_df, column_mappings)
+        metadata = self._calculate_metadata(
+            dataset_name, transformed_df, column_mappings
+        )
 
         return transformed_df, metadata
 
@@ -434,11 +432,15 @@
                 DataType.NAV,
                 DataType.CURRENCY,
             ]:
-                result_df[mapping.standardized_name] = self._standardize_currency(df[col])
+                result_df[mapping.standardized_name] = self._standardize_currency(
+                    df[col]
+                )
                 mapping.transformations.append("currency_standardization")
 
             elif mapping.data_type == DataType.RETURN:
-                result_df[mapping.standardized_name] = self._standardize_percentages(df[col])
+                result_df[mapping.standardized_name] = self._standardize_percentages(
+                    df[col]
+                )
                 mapping.transformations.append("percentage_standardization")
 
             else:
@@ -525,7 +527,9 @@
         self, name: str, df: pd.DataFrame, mappings: list[ColumnMapping]
     ) -> DatasetMetadata:
         """Calculate metadata for the processed dataset"""
-        date_columns = [m.standardized_name for m in mappings if m.data_type == DataType.DATE]
+        date_columns = [
+            m.standardized_name for m in mappings if m.data_type == DataType.DATE
+        ]
 
         if date_columns:
             date_series = df[date_columns[0]].dropna()
@@ -536,7 +540,9 @@
         else:
             date_range = (datetime.now(), datetime.now())
 
-        missing_percentage = (df.isnull().sum().sum() / (len(df) * len(df.columns))) * 100
+        missing_percentage = (
+            df.isnull().sum().sum() / (len(df) * len(df.columns))
+        ) * 100
 
         # Calculate data quality score
         quality_score = self._calculate_quality_score(df, mappings)
@@ -551,13 +557,9 @@
             missing_data_percentage=missing_percentage,
         )
 
-<<<<<<< HEAD
-    def _calculate_quality_score(self, df: pd.DataFrame, mappings: list[ColumnMapping]) -> float:
-=======
     def _calculate_quality_score(
         self, df: pd.DataFrame, mappings: list[ColumnMapping]
     ) -> float:
->>>>>>> 132108d6
         """Calculate overall data quality score"""
         if df.empty:
             return 0.0
@@ -566,7 +568,9 @@
         missing_penalty = (df.isnull().sum().sum() / (df.shape[0] * df.shape[1])) * 100
 
         confidence_scores = [mapping.confidence for mapping in mappings]
-        avg_confidence = sum(confidence_scores) / len(confidence_scores) if confidence_scores else 0
+        avg_confidence = (
+            sum(confidence_scores) / len(confidence_scores) if confidence_scores else 0
+        )
 
         # Quality score (0-100)
         quality_score = max(0, (avg_confidence * 100) - missing_penalty)
@@ -673,7 +677,9 @@
                                 description=f"{missing_pct:.1f}% of values are missing ({missing_count} out of {len(df)})",
                                 severity=severity,
                                 affected_columns=[col_name],
-                                affected_rows=df[df[col_name].isnull()].index.tolist()[:10],
+                                affected_rows=df[df[col_name].isnull()].index.tolist()[
+                                    :10
+                                ],
                                 fix_description="Fill missing values with appropriate defaults or interpolation",
                                 fix_parameters={
                                     "column": col_name,
@@ -708,7 +714,9 @@
                         if mapping.data_type == DataType.CONTRIBUTION:
                             # Contributions should typically be negative (outflows from investor perspective)
                             positive_count = (series > 0).sum()
-                            if positive_count > len(series) * 0.8:  # More than 80% positive
+                            if (
+                                positive_count > len(series) * 0.8
+                            ):  # More than 80% positive
                                 issues.append(
                                     DataIssue(
                                         issue_id=f"contribution_sign_{col_name}",
@@ -716,7 +724,9 @@
                                         description=f"Contributions are typically negative (investor outflows), but {positive_count} out of {len(series)} are positive",
                                         severity="warning",
                                         affected_columns=[col_name],
-                                        affected_rows=df[df[col_name] > 0].index.tolist()[:10],
+                                        affected_rows=df[
+                                            df[col_name] > 0
+                                        ].index.tolist()[:10],
                                         fix_description="Convert positive contributions to negative values",
                                         fix_parameters={
                                             "column": col_name,
@@ -728,7 +738,9 @@
                         elif mapping.data_type == DataType.DISTRIBUTION:
                             # Distributions should typically be positive (inflows to investor)
                             negative_count = (series < 0).sum()
-                            if negative_count > len(series) * 0.8:  # More than 80% negative
+                            if (
+                                negative_count > len(series) * 0.8
+                            ):  # More than 80% negative
                                 issues.append(
                                     DataIssue(
                                         issue_id=f"distribution_sign_{col_name}",
@@ -736,7 +748,9 @@
                                         description=f"Distributions are typically positive (investor inflows), but {negative_count} out of {len(series)} are negative",
                                         severity="warning",
                                         affected_columns=[col_name],
-                                        affected_rows=df[df[col_name] < 0].index.tolist()[:10],
+                                        affected_rows=df[
+                                            df[col_name] < 0
+                                        ].index.tolist()[:10],
                                         fix_description="Convert negative distributions to positive values",
                                         fix_parameters={
                                             "column": col_name,
@@ -858,11 +872,15 @@
         try:
             if issue.fix_parameters.get("operation") == "negate_positive":
                 col = issue.fix_parameters["column"]
-                df_fixed.loc[df_fixed[col] > 0, col] = -df_fixed.loc[df_fixed[col] > 0, col]
+                df_fixed.loc[df_fixed[col] > 0, col] = -df_fixed.loc[
+                    df_fixed[col] > 0, col
+                ]
 
             elif issue.fix_parameters.get("operation") == "negate_negative":
                 col = issue.fix_parameters["column"]
-                df_fixed.loc[df_fixed[col] < 0, col] = -df_fixed.loc[df_fixed[col] < 0, col]
+                df_fixed.loc[df_fixed[col] < 0, col] = -df_fixed.loc[
+                    df_fixed[col] < 0, col
+                ]
 
             elif issue.fix_parameters.get("operation") == "drop_duplicates":
                 df_fixed = df_fixed.drop_duplicates()
@@ -934,7 +952,9 @@
                     if mapping.data_type == DataType.OTHER_CASH_FLOW:
                         # Get sample values from the original data
                         if isinstance(data, pd.DataFrame):
-                            sample_values = data[mapping.original_name].dropna().head(5).tolist()
+                            sample_values = (
+                                data[mapping.original_name].dropna().head(5).tolist()
+                            )
                         else:
                             sample_values = []
 
@@ -1017,7 +1037,9 @@
         all_data_issues = []
         for dataset_name, df in processed_datasets.items():
             dataset_meta = metadata[dataset_name]
-            data_issues = self.detect_data_issues(df, dataset_meta.column_mappings, dataset_name)
+            data_issues = self.detect_data_issues(
+                df, dataset_meta.column_mappings, dataset_name
+            )
             all_data_issues.extend(data_issues)
 
         # If there are unclassified columns, we're not ready for calculation yet
@@ -1093,14 +1115,18 @@
                 ready = False
 
             index_value_cols = [
-                col for col in index_data.columns if col in ["index_value", "price", "level"]
+                col
+                for col in index_data.columns
+                if col in ["index_value", "price", "level"]
             ]
             if not index_value_cols:
                 warnings.append("Index data missing value information")
                 ready = False
 
         if ready:
-            suggestions.append("Data structure is optimized and ready for PME calculations")
+            suggestions.append(
+                "Data structure is optimized and ready for PME calculations"
+            )
 
         return ready
 
