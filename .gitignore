# ▶ Python
__pycache__/
*.py[cod]
*.egg-info/
dist/
.pytest_cache/
.coverage*
htmlcov/
.mypy_cache/
.dmypy.json
dmypy.json

# ▶ Node / front-end
frontend/node_modules/
frontend/dist/
pme_calculator/frontend/node_modules/
pme_calculator/frontend/dist/
node_modules/
*.map
npm-debug.log*
yarn-debug.log*
yarn-error.log*

# ▶ Logs & OS cruft
logs/
*.log
__MACOSX/
*.DS_Store
.DS_Store?
._*
.Spotlight-V100
.Trashes
ehthumbs.db
Thumbs.db

# ▶ Env / secrets
.env
.env.*
.env.local
.env.development.local
.env.test.local
.env.production.local

# ▶ Database files
*.db
*.sqlite
*.sqlite3
*.duckdb
*.duckdb.wal
pme_cache.duckdb
pme_test.duckdb

# ▶ Virtual environments
venv/
env/
ENV/
.venv/

# ▶ IDE and Editor
.vscode/
.idea/
*.swp
*.swo
*~

# ▶ Build artifacts
build/
temp/
tmp/
*.tmp
*.temp

# ▶ Uploads and user data
uploads/
user_data/
fund_*.csv
index_*.csv

# ▶ Backup and archive files
*.bak
*.backup
*.zip
*.tar.gz
*.rar

# ▶ Jupyter Notebook
.ipynb_checkpoints

# ▶ Python version management
.python-version

# ▶ Celery
celerybeat-schedule
celerybeat.pid

# ▶ SageMath parsed files
*.sage.py

# ▶ Spyder project settings
.spyderproject
.spyproject

# ▶ Rope project settings
.ropeproject

# ▶ mkdocs documentation
/site

# ▶ Test coverage reports
<<<<<<< HEAD
coverage.xml

# test artefacts
coverage.xml
.coverage*
**/__pycache__/ 
=======
coverage.xml 
>>>>>>> 2cca9393
<|MERGE_RESOLUTION|>--- conflicted
+++ resolved
@@ -107,13 +107,8 @@
 /site
 
 # ▶ Test coverage reports
-<<<<<<< HEAD
 coverage.xml
 
 # test artefacts
-coverage.xml
 .coverage*
-**/__pycache__/ 
-=======
-coverage.xml 
->>>>>>> 2cca9393
+**/__pycache__/