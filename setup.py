--- conflicted
+++ resolved
@@ -9,12 +9,7 @@
     packages=find_packages(
         include=["pme_app", "pme_app.*", "pme_calculator", "pme_calculator.*"]
     ),
-<<<<<<< HEAD
-    python_requires=">=3.9",
-    # Backend designed for 3.9-3.12, but allow 3.13 for local dev
-=======
     python_requires=">=3.9",  # Backend designed for 3.9-3.12, but allow 3.13 for local dev
->>>>>>> 132108d6
     install_requires=[
         "fastapi>=0.100.0",
         "uvicorn[standard]>=0.22.0",
